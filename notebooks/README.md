--- conflicted
+++ resolved
@@ -1,8 +1,3 @@
-<<<<<<< HEAD
-=======
----
-
->>>>>>> eea83096
 # 📓 Project Notebooks  
 
 Welcome to the **notebooks** directory! This folder contains Jupyter notebooks used for testing, experimenting, and refining our approach to diffusion models and DreamBooth fine-tuning.  
